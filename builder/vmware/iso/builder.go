--- conflicted
+++ resolved
@@ -297,15 +297,9 @@
 		&StepUploadVMX{
 			RemoteType: b.config.RemoteType,
 		},
-<<<<<<< HEAD
-		&vmwcommon.StepCompactDisk{
-			Skip: b.config.SkipCompaction,
-		},
 		&StepExport{
 			Format: b.config.Format,
 		},
-=======
->>>>>>> c81a486f
 	}
 
 	// Run!
