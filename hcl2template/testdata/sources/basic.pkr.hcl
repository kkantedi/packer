// a source represents a reusable setting for a system boot/start.
source "virtualbox-iso" "ubuntu-1204" {
<<<<<<< HEAD
    iso_url = "http://releases.ubuntu.com/12.04/ubuntu-12.04.5-server-amd64.iso"
    iso_checksum = "769474248a3897f4865817446f9a4a53"

    boot_wait = "10s"
    http_directory = "xxx"
    boot_command = ["..."]
=======
    string   = "string"
    int      = 42
    int64    = 43
    bool     = true
    trilean  = true
    duration = "10s"
    map_string_string {
        a = "b"
        c = "d"
    }
    slice_string = [
        "a",
        "b",
        "c",
    ]
    slice_slice_string = [
        ["a","b"],
        ["c","d"]
    ]
>>>>>>> 6d7c6ba1

    nested {
        string   = "string"
        int      = 42
        int64    = 43
        bool     = true
        trilean  = true
        duration = "10s"
        map_string_string {
            a = "b"
            c = "d"
        }
        slice_string = [
            "a",
            "b",
            "c",
        ]
        slice_slice_string = [
            ["a","b"],
            ["c","d"]
        ]
    }

    nested_slice {
        string   = "string"
        int      = 42
        int64    = 43
        bool     = true
        trilean  = true
        duration = "10s"
        map_string_string {
            a = "b"
            c = "d"
        }
        slice_string = [
            "a",
            "b",
            "c",
        ]
        slice_slice_string = [
            ["a","b"],
            ["c","d"]
        ]
    }

    nested_slice {
        string   = "string"
        int      = 42
        int64    = 43
        bool     = true
        trilean  = true
        duration = "10s"
        map_string_string {
            a = "b"
            c = "d"
        }
        slice_string = [
            "a",
            "b",
            "c",
        ]
        slice_slice_string = [
            ["a","b"],
            ["c","d"]
        ]
    }
}<|MERGE_RESOLUTION|>--- conflicted
+++ resolved
@@ -1,13 +1,5 @@
 // a source represents a reusable setting for a system boot/start.
 source "virtualbox-iso" "ubuntu-1204" {
-<<<<<<< HEAD
-    iso_url = "http://releases.ubuntu.com/12.04/ubuntu-12.04.5-server-amd64.iso"
-    iso_checksum = "769474248a3897f4865817446f9a4a53"
-
-    boot_wait = "10s"
-    http_directory = "xxx"
-    boot_command = ["..."]
-=======
     string   = "string"
     int      = 42
     int64    = 43
@@ -27,7 +19,6 @@
         ["a","b"],
         ["c","d"]
     ]
->>>>>>> 6d7c6ba1
 
     nested {
         string   = "string"
