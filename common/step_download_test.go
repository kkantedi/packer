--- conflicted
+++ resolved
@@ -169,12 +169,8 @@
 			fields{Extension: "txt", Url: []string{"./test-fixtures/root/another.txt?"}, Checksum: "sha1:" + cs["/root/another.txt"]},
 			multistep.ActionContinue,
 			[]string{
-<<<<<<< HEAD
 				toSha1("sha1:"+cs["/root/another.txt"]) + ".txt",
 				toSha1("sha1:"+cs["/root/another.txt"]) + ".txt.lock",
-=======
-				toSha1(cs["/root/another.txt"]) + ".txt.lock",
->>>>>>> 7ee5870a
 			},
 		},
 		{"successfull absolute symlink - checksum from url",
@@ -195,12 +191,8 @@
 			fields{Extension: "txt", Url: []string{abs(t, "./test-fixtures/root/another.txt") + "?"}, Checksum: "sha1:" + cs["/root/another.txt"]},
 			multistep.ActionContinue,
 			[]string{
-<<<<<<< HEAD
 				toSha1("sha1:"+cs["/root/another.txt"]) + ".txt",
 				toSha1("sha1:"+cs["/root/another.txt"]) + ".txt.lock",
-=======
-				toSha1(cs["/root/another.txt"]) + ".txt.lock",
->>>>>>> 7ee5870a
 			},
 		},
 		{"wrong first 2 urls - absolute urls - checksum from parameter - no checksum type",
